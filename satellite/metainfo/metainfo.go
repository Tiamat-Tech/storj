// Copyright (C) 2019 Storj Labs, Inc.
// See LICENSE for copying information.

package metainfo

import (
	"context"
	"crypto/sha256"
	"fmt"
	"time"

	"github.com/spacemonkeygo/monkit/v3"
	"github.com/zeebo/errs"
	"go.uber.org/zap"

	"storj.io/common/context2"
	"storj.io/common/encryption"
	"storj.io/common/macaroon"
	"storj.io/common/memory"
	"storj.io/common/pb"
	"storj.io/common/rpc/rpcstatus"
	"storj.io/common/signing"
	"storj.io/common/storj"
	"storj.io/common/uuid"
	lrucache "storj.io/storj/pkg/cache"
	"storj.io/storj/satellite/accounting"
	"storj.io/storj/satellite/attribution"
	"storj.io/storj/satellite/console"
	"storj.io/storj/satellite/internalpb"
	"storj.io/storj/satellite/metainfo/metabase"
	"storj.io/storj/satellite/metainfo/piecedeletion"
	"storj.io/storj/satellite/metainfo/pointerverification"
	"storj.io/storj/satellite/orders"
	"storj.io/storj/satellite/overlay"
	"storj.io/storj/satellite/revocation"
	"storj.io/storj/satellite/rewards"
	"storj.io/uplink/private/eestream"
)

const (
	satIDExpiration = 48 * time.Hour

	deleteObjectPiecesSuccessThreshold = 0.75
)

var (
	mon = monkit.Package()
	// Error general metainfo error.
	Error = errs.Class("metainfo error")
	// ErrNodeAlreadyExists pointer already has a piece for a node err.
	ErrNodeAlreadyExists = errs.Class("metainfo error: node already exists")
)

// APIKeys is api keys store methods used by endpoint.
//
// architecture: Database
type APIKeys interface {
	GetByHead(ctx context.Context, head []byte) (*console.APIKeyInfo, error)
}

// Endpoint metainfo endpoint.
//
// architecture: Endpoint
type Endpoint struct {
	log                  *zap.Logger
	metainfo             *Service
	deletePieces         *piecedeletion.Service
	orders               *orders.Service
	overlay              *overlay.Service
	attributions         attribution.DB
	partners             *rewards.PartnersService
	pointerVerification  *pointerverification.Service
	projectUsage         *accounting.Service
	projects             console.Projects
	apiKeys              APIKeys
	satellite            signing.Signer
	limiterCache         *lrucache.ExpiringLRU
	encInlineSegmentSize int64 // max inline segment size + encryption overhead
	revocations          revocation.DB
	defaultRS            *pb.RedundancyScheme
	config               Config
}

// NewEndpoint creates new metainfo endpoint instance.
func NewEndpoint(log *zap.Logger, metainfo *Service, deletePieces *piecedeletion.Service,
	orders *orders.Service, cache *overlay.Service, attributions attribution.DB,
	partners *rewards.PartnersService, peerIdentities overlay.PeerIdentities,
	apiKeys APIKeys, projectUsage *accounting.Service, projects console.Projects,
	satellite signing.Signer, revocations revocation.DB, config Config) (*Endpoint, error) {
	// TODO do something with too many params

	encInlineSegmentSize, err := encryption.CalcEncryptedSize(config.MaxInlineSegmentSize.Int64(), storj.EncryptionParameters{
		CipherSuite: storj.EncAESGCM,
		BlockSize:   128, // intentionally low block size to allow maximum possible encryption overhead
	})
	if err != nil {
		return nil, err
	}

	defaultRSScheme := &pb.RedundancyScheme{
		Type:             pb.RedundancyScheme_RS,
		MinReq:           int32(config.RS.Min),
		RepairThreshold:  int32(config.RS.Repair),
		SuccessThreshold: int32(config.RS.Success),
		Total:            int32(config.RS.Total),
		ErasureShareSize: config.RS.ErasureShareSize.Int32(),
	}

	return &Endpoint{
		log:                 log,
		metainfo:            metainfo,
		deletePieces:        deletePieces,
		orders:              orders,
		overlay:             cache,
		attributions:        attributions,
		partners:            partners,
		pointerVerification: pointerverification.NewService(peerIdentities),
		apiKeys:             apiKeys,
		projectUsage:        projectUsage,
		projects:            projects,
		satellite:           satellite,
		limiterCache: lrucache.New(lrucache.Options{
			Capacity:   config.RateLimiter.CacheCapacity,
			Expiration: config.RateLimiter.CacheExpiration,
		}),
		encInlineSegmentSize: encInlineSegmentSize,
		revocations:          revocations,
		defaultRS:            defaultRSScheme,
		config:               config,
	}, nil
}

// Close closes resources.
func (endpoint *Endpoint) Close() error { return nil }

func calculateSpaceUsed(segmentSize int64, numberOfPieces int, rs storj.RedundancyScheme) (totalStored int64) {
	pieceSize := segmentSize / int64(rs.RequiredShares)
	return pieceSize * int64(numberOfPieces)
}

// filterValidPieces filter out the invalid remote pieces held by pointer.
//
// This method expect the pointer to be valid, so it has to be validated before
// calling it.
//
// The method always return a gRPC status error so the caller can directly
// return it to the client.
// func (endpoint *Endpoint) filterValidPieces(ctx context.Context, pointer *pb.Pointer, originalLimits []*pb.OrderLimit) (err error) {
// 	defer mon.Task()(&ctx)(&err)

// 	if pointer.Type != pb.Pointer_REMOTE {
// 		return nil
// 	}

// 	// verify that the piece sizes matches what we would expect.
// 	err = endpoint.pointerVerification.VerifySizes(ctx, pointer)
// 	if err != nil {
// 		endpoint.log.Debug("piece sizes are invalid", zap.Error(err))
// 		return rpcstatus.Errorf(rpcstatus.InvalidArgument, "piece sizes are invalid: %v", err)
// 	}

// 	validPieces, invalidPieces, err := endpoint.pointerVerification.SelectValidPieces(ctx, pointer, originalLimits)
// 	if err != nil {
// 		endpoint.log.Debug("pointer verification failed", zap.Error(err))
// 		return rpcstatus.Errorf(rpcstatus.InvalidArgument, "pointer verification failed: %s", err)
// 	}

// 	remote := pointer.Remote

// 	if int32(len(validPieces)) < remote.Redundancy.SuccessThreshold {
// 		endpoint.log.Debug("Number of valid pieces is less than the success threshold",
// 			zap.Int("totalReceivedPieces", len(remote.RemotePieces)),
// 			zap.Int("validPieces", len(validPieces)),
// 			zap.Int("invalidPieces", len(invalidPieces)),
// 			zap.Int32("successThreshold", remote.Redundancy.SuccessThreshold),
// 		)

// 		errMsg := fmt.Sprintf("Number of valid pieces (%d) is less than the success threshold (%d). Found %d invalid pieces",
// 			len(validPieces),
// 			remote.Redundancy.SuccessThreshold,
// 			len(remote.RemotePieces),
// 		)
// 		if len(invalidPieces) > 0 {
// 			errMsg = fmt.Sprintf("%s. Invalid Pieces:", errMsg)

// 			for _, p := range invalidPieces {
// 				errMsg = fmt.Sprintf("%s\nNodeID: %v, PieceNum: %d, Reason: %s",
// 					errMsg, p.NodeID, p.PieceNum, p.Reason,
// 				)
// 			}
// 		}

// 		return rpcstatus.Error(rpcstatus.InvalidArgument, errMsg)
// 	}

// 	remote.RemotePieces = validPieces

// 	return nil
// }

// ProjectInfo returns allowed ProjectInfo for the provided API key.
func (endpoint *Endpoint) ProjectInfo(ctx context.Context, req *pb.ProjectInfoRequest) (_ *pb.ProjectInfoResponse, err error) {
	defer mon.Task()(&ctx)(&err)

	keyInfo, err := endpoint.validateAuth(ctx, req.Header, macaroon.Action{
		Op:   macaroon.ActionProjectInfo,
		Time: time.Now(),
	})
	if err != nil {
		return nil, err
	}

	salt := sha256.Sum256(keyInfo.ProjectID[:])

	return &pb.ProjectInfoResponse{
		ProjectSalt: salt[:],
	}, nil
}

// GetBucket returns a bucket.
func (endpoint *Endpoint) GetBucket(ctx context.Context, req *pb.BucketGetRequest) (resp *pb.BucketGetResponse, err error) {
	defer mon.Task()(&ctx)(&err)

	keyInfo, err := endpoint.validateAuth(ctx, req.Header, macaroon.Action{
		Op:     macaroon.ActionRead,
		Bucket: req.Name,
		Time:   time.Now(),
	})
	if err != nil {
		return nil, err
	}

	bucket, err := endpoint.metainfo.GetBucket(ctx, req.GetName(), keyInfo.ProjectID)
	if err != nil {
		if storj.ErrBucketNotFound.Has(err) {
			return nil, rpcstatus.Error(rpcstatus.NotFound, err.Error())
		}
		return nil, rpcstatus.Error(rpcstatus.Internal, err.Error())
	}

	// override RS to fit satellite settings
	convBucket, err := convertBucketToProto(bucket, endpoint.defaultRS)
	if err != nil {
		return resp, err
	}

	return &pb.BucketGetResponse{
		Bucket: convBucket,
	}, nil
}

// CreateBucket creates a new bucket.
func (endpoint *Endpoint) CreateBucket(ctx context.Context, req *pb.BucketCreateRequest) (resp *pb.BucketCreateResponse, err error) {
	defer mon.Task()(&ctx)(&err)

	keyInfo, err := endpoint.validateAuth(ctx, req.Header, macaroon.Action{
		Op:     macaroon.ActionWrite,
		Bucket: req.Name,
		Time:   time.Now(),
	})
	if err != nil {
		return nil, err
	}

	err = endpoint.validateBucket(ctx, req.Name)
	if err != nil {
		return nil, rpcstatus.Error(rpcstatus.InvalidArgument, err.Error())
	}

	// checks if bucket exists before updates it or makes a new entry
	_, err = endpoint.metainfo.GetBucket(ctx, req.GetName(), keyInfo.ProjectID)
	if err == nil {
		// When the bucket exists, try to set the attribution.
		if err := endpoint.ensureAttribution(ctx, req.Header, keyInfo, req.GetName()); err != nil {
			return nil, err
		}
		return nil, rpcstatus.Error(rpcstatus.AlreadyExists, "bucket already exists")
	}
	if !storj.ErrBucketNotFound.Has(err) {
		return nil, rpcstatus.Error(rpcstatus.Internal, err.Error())
	}

	// check if project has exceeded its allocated bucket limit
	maxBuckets, err := endpoint.projects.GetMaxBuckets(ctx, keyInfo.ProjectID)
	if err != nil {
		return nil, err
	}
	if maxBuckets == nil {
		defaultMaxBuckets := endpoint.config.ProjectLimits.MaxBuckets
		maxBuckets = &defaultMaxBuckets
	}
	bucketCount, err := endpoint.metainfo.CountBuckets(ctx, keyInfo.ProjectID)
	if err != nil {
		return nil, err
	}
	if bucketCount >= *maxBuckets {
		return nil, rpcstatus.Error(rpcstatus.ResourceExhausted, fmt.Sprintf("number of allocated buckets (%d) exceeded", endpoint.config.ProjectLimits.MaxBuckets))
	}

	bucketReq, err := convertProtoToBucket(req, keyInfo.ProjectID)
	if err != nil {
		return nil, rpcstatus.Error(rpcstatus.InvalidArgument, err.Error())
	}

	bucket, err := endpoint.metainfo.CreateBucket(ctx, bucketReq)
	if err != nil {
		endpoint.log.Error("error while creating bucket", zap.String("bucketName", bucketReq.Name), zap.Error(err))
		return nil, rpcstatus.Error(rpcstatus.Internal, "unable to create bucket")
	}

	// Once we have created the bucket, we can try setting the attribution.
	if err := endpoint.ensureAttribution(ctx, req.Header, keyInfo, req.GetName()); err != nil {
		return nil, err
	}

	// override RS to fit satellite settings
	convBucket, err := convertBucketToProto(bucket, endpoint.defaultRS)
	if err != nil {
		endpoint.log.Error("error while converting bucket to proto", zap.String("bucketName", bucket.Name), zap.Error(err))
		return nil, rpcstatus.Error(rpcstatus.Internal, "unable to create bucket")
	}

	return &pb.BucketCreateResponse{
		Bucket: convBucket,
	}, nil
}

// DeleteBucket deletes a bucket.
func (endpoint *Endpoint) DeleteBucket(ctx context.Context, req *pb.BucketDeleteRequest) (resp *pb.BucketDeleteResponse, err error) {
	defer mon.Task()(&ctx)(&err)

	now := time.Now()

	keyInfo, err := endpoint.validateAuth(ctx, req.Header, macaroon.Action{
		Op:     macaroon.ActionDelete,
		Bucket: req.Name,
		Time:   now,
	})
	if err != nil {
		return nil, err
	}

	err = endpoint.validateBucket(ctx, req.Name)
	if err != nil {
		return nil, rpcstatus.Error(rpcstatus.InvalidArgument, err.Error())
	}

	_, err = endpoint.validateAuth(ctx, req.Header, macaroon.Action{
		Op:     macaroon.ActionRead,
		Bucket: req.Name,
		Time:   now,
	})
	canRead := err == nil

	_, err = endpoint.validateAuth(ctx, req.Header, macaroon.Action{
		Op:     macaroon.ActionList,
		Bucket: req.Name,
		Time:   now,
	})
	canList := err == nil

	var (
		bucket     storj.Bucket
		convBucket *pb.Bucket
	)
	if canRead || canList {
		// Info about deleted bucket is returned only if either Read, or List permission is granted.
		bucket, err = endpoint.metainfo.GetBucket(ctx, req.Name, keyInfo.ProjectID)
		if err != nil {
			if storj.ErrBucketNotFound.Has(err) {
				return nil, rpcstatus.Error(rpcstatus.NotFound, err.Error())
			}
			return nil, err
		}

		convBucket, err = convertBucketToProto(bucket, endpoint.defaultRS)
		if err != nil {
			return nil, err
		}
	}

	err = endpoint.metainfo.DeleteBucket(ctx, req.Name, keyInfo.ProjectID)
	if err != nil {
		if !canRead && !canList {
			// No error info is returned if neither Read, nor List permission is granted.
			return &pb.BucketDeleteResponse{}, nil
		}
		if ErrBucketNotEmpty.Has(err) {
			// List permission is required to delete all objects in a bucket.
			if !req.GetDeleteAll() || !canList {
				return nil, rpcstatus.Error(rpcstatus.FailedPrecondition, err.Error())
			}

			_, deletedObjCount, err := endpoint.deleteBucketNotEmpty(ctx, keyInfo.ProjectID, req.Name)
			if err != nil {
				return nil, err
			}

			return &pb.BucketDeleteResponse{Bucket: convBucket, DeletedObjectsCount: deletedObjCount}, nil
		}
		if storj.ErrBucketNotFound.Has(err) {
			return &pb.BucketDeleteResponse{Bucket: convBucket}, nil
		}
		return nil, rpcstatus.Error(rpcstatus.Internal, err.Error())
	}

	return &pb.BucketDeleteResponse{Bucket: convBucket}, nil
}

// deleteBucketNotEmpty deletes all objects from bucket and deletes this bucket.
// On success, it returns only the number of deleted objects.
func (endpoint *Endpoint) deleteBucketNotEmpty(ctx context.Context, projectID uuid.UUID, bucketName []byte) ([]byte, int64, error) {
	deletedCount, err := endpoint.deleteBucketObjects(ctx, projectID, bucketName)
	if err != nil {
		return nil, 0, rpcstatus.Error(rpcstatus.Internal, err.Error())
	}

	err = endpoint.metainfo.DeleteBucket(ctx, bucketName, projectID)
	if err != nil {
		if ErrBucketNotEmpty.Has(err) {
			return nil, deletedCount, rpcstatus.Error(rpcstatus.FailedPrecondition, "cannot delete the bucket because it's being used by another process")
		}
		if storj.ErrBucketNotFound.Has(err) {
			return bucketName, 0, nil
		}
		return nil, deletedCount, rpcstatus.Error(rpcstatus.Internal, err.Error())
	}

	return bucketName, deletedCount, nil
}

// deleteBucketObjects deletes all objects in a bucket.
func (endpoint *Endpoint) deleteBucketObjects(ctx context.Context, projectID uuid.UUID, bucketName []byte) (_ int64, err error) {
	defer mon.Task()(&ctx)(&err)

	bucketLocation := metabase.BucketLocation{ProjectID: projectID, BucketName: string(bucketName)}
	deletedObjects, err := endpoint.metainfo.metabaseDB.DeleteBucketObjects(ctx, metabase.DeleteBucketObjects{
		Bucket: bucketLocation,
		DeletePieces: func(ctx context.Context, deleted []metabase.DeletedSegmentInfo) error {
			endpoint.deleteSegmentPieces(ctx, deleted)
			return nil
		},
	})

	return deletedObjects, Error.Wrap(err)
}

// ListBuckets returns buckets in a project where the bucket name matches the request cursor.
func (endpoint *Endpoint) ListBuckets(ctx context.Context, req *pb.BucketListRequest) (resp *pb.BucketListResponse, err error) {
	defer mon.Task()(&ctx)(&err)
	action := macaroon.Action{
		// TODO: This has to be ActionList, but it seems to be set to
		// ActionRead as a hacky workaround to make bucket listing possible.
		Op:   macaroon.ActionRead,
		Time: time.Now(),
	}
	keyInfo, err := endpoint.validateAuth(ctx, req.Header, action)
	if err != nil {
		return nil, err
	}

	allowedBuckets, err := getAllowedBuckets(ctx, req.Header, action)
	if err != nil {
		return nil, err
	}

	listOpts := storj.BucketListOptions{
		Cursor:    string(req.Cursor),
		Limit:     int(req.Limit),
		Direction: storj.ListDirection(req.Direction),
	}
	bucketList, err := endpoint.metainfo.ListBuckets(ctx, keyInfo.ProjectID, listOpts, allowedBuckets)
	if err != nil {
		return nil, err
	}

	bucketItems := make([]*pb.BucketListItem, len(bucketList.Items))
	for i, item := range bucketList.Items {
		bucketItems[i] = &pb.BucketListItem{
			Name:      []byte(item.Name),
			CreatedAt: item.Created,
		}
	}

	return &pb.BucketListResponse{
		Items: bucketItems,
		More:  bucketList.More,
	}, nil
}

// CountBuckets returns the number of buckets a project currently has.
// TODO: add this to the uplink client side.
func (endpoint *Endpoint) CountBuckets(ctx context.Context, projectID uuid.UUID) (count int, err error) {
	count, err = endpoint.metainfo.CountBuckets(ctx, projectID)
	if err != nil {
		return 0, err
	}
	return count, nil
}

func getAllowedBuckets(ctx context.Context, header *pb.RequestHeader, action macaroon.Action) (_ macaroon.AllowedBuckets, err error) {
	key, err := getAPIKey(ctx, header)
	if err != nil {
		return macaroon.AllowedBuckets{}, rpcstatus.Errorf(rpcstatus.InvalidArgument, "Invalid API credentials: %v", err)
	}
	allowedBuckets, err := key.GetAllowedBuckets(ctx, action)
	if err != nil {
		return macaroon.AllowedBuckets{}, rpcstatus.Errorf(rpcstatus.Internal, "GetAllowedBuckets: %v", err)
	}
	return allowedBuckets, err
}

func convertProtoToBucket(req *pb.BucketCreateRequest, projectID uuid.UUID) (bucket storj.Bucket, err error) {
	bucketID, err := uuid.New()
	if err != nil {
		return storj.Bucket{}, err
	}

	defaultRS := req.GetDefaultRedundancyScheme()
	defaultEP := req.GetDefaultEncryptionParameters()

	// TODO: resolve partner id
	var partnerID uuid.UUID
	err = partnerID.UnmarshalJSON(req.GetPartnerId())

	// bucket's partnerID should never be set
	// it is always read back from buckets DB
	if err != nil && !partnerID.IsZero() {
		return bucket, errs.New("Invalid uuid")
	}

	return storj.Bucket{
		ID:                  bucketID,
		Name:                string(req.GetName()),
		ProjectID:           projectID,
		PartnerID:           partnerID,
		PathCipher:          storj.CipherSuite(req.GetPathCipher()),
		DefaultSegmentsSize: req.GetDefaultSegmentSize(),
		DefaultRedundancyScheme: storj.RedundancyScheme{
			Algorithm:      storj.RedundancyAlgorithm(defaultRS.GetType()),
			ShareSize:      defaultRS.GetErasureShareSize(),
			RequiredShares: int16(defaultRS.GetMinReq()),
			RepairShares:   int16(defaultRS.GetRepairThreshold()),
			OptimalShares:  int16(defaultRS.GetSuccessThreshold()),
			TotalShares:    int16(defaultRS.GetTotal()),
		},
		DefaultEncryptionParameters: storj.EncryptionParameters{
			CipherSuite: storj.CipherSuite(defaultEP.CipherSuite),
			BlockSize:   int32(defaultEP.BlockSize),
		},
	}, nil
}

func convertBucketToProto(bucket storj.Bucket, rs *pb.RedundancyScheme) (pbBucket *pb.Bucket, err error) {
	if bucket == (storj.Bucket{}) {
		return nil, nil
	}

	partnerID, err := bucket.PartnerID.MarshalJSON()
	if err != nil {
		return pbBucket, rpcstatus.Error(rpcstatus.Internal, "UUID marshal error")
	}

	pbBucket = &pb.Bucket{
		Name:                    []byte(bucket.Name),
		PathCipher:              pb.CipherSuite(bucket.PathCipher),
		PartnerId:               partnerID,
		CreatedAt:               bucket.Created,
		DefaultSegmentSize:      bucket.DefaultSegmentsSize,
		DefaultRedundancyScheme: rs,
		DefaultEncryptionParameters: &pb.EncryptionParameters{
			CipherSuite: pb.CipherSuite(bucket.DefaultEncryptionParameters.CipherSuite),
			BlockSize:   int64(bucket.DefaultEncryptionParameters.BlockSize),
		},
	}

	// this part is to provide default ciphers (path and encryption) for old uplinks
	// new uplinks are using ciphers from encryption access
	if pbBucket.PathCipher == pb.CipherSuite_ENC_UNSPECIFIED {
		pbBucket.PathCipher = pb.CipherSuite_ENC_AESGCM
	}
	if pbBucket.DefaultEncryptionParameters.CipherSuite == pb.CipherSuite_ENC_UNSPECIFIED {
		pbBucket.DefaultEncryptionParameters.CipherSuite = pb.CipherSuite_ENC_AESGCM
		pbBucket.DefaultEncryptionParameters.BlockSize = int64(rs.ErasureShareSize * rs.MinReq)
	}

	return pbBucket, nil
}

// BeginObject begins object.
func (endpoint *Endpoint) BeginObject(ctx context.Context, req *pb.ObjectBeginRequest) (resp *pb.ObjectBeginResponse, err error) {
	defer mon.Task()(&ctx)(&err)

	keyInfo, err := endpoint.validateAuth(ctx, req.Header, macaroon.Action{
		Op:            macaroon.ActionWrite,
		Bucket:        req.Bucket,
		EncryptedPath: req.EncryptedPath,
		Time:          time.Now(),
	})
	if err != nil {
		return nil, err
	}

	if !req.ExpiresAt.IsZero() && !req.ExpiresAt.After(time.Now()) {
		return nil, rpcstatus.Error(rpcstatus.InvalidArgument, "Invalid expiration time")
	}

	err = endpoint.validateBucket(ctx, req.Bucket)
	if err != nil {
		return nil, rpcstatus.Error(rpcstatus.InvalidArgument, err.Error())
	}

	// TODO this needs to be optimized to avoid DB call on each request
	_, err = endpoint.metainfo.GetBucket(ctx, req.Bucket, keyInfo.ProjectID)
	if err != nil {
		if storj.ErrBucketNotFound.Has(err) {
			return nil, rpcstatus.Error(rpcstatus.NotFound, err.Error())
		}

		endpoint.log.Error("unable to check bucket", zap.Error(err))
		return nil, rpcstatus.Error(rpcstatus.Internal, err.Error())
	}

	_, err = endpoint.validateAuth(ctx, req.Header, macaroon.Action{
		Op:            macaroon.ActionDelete,
		Bucket:        req.Bucket,
		EncryptedPath: req.EncryptedPath,
		Time:          time.Now(),
	})
	canDelete := err == nil

	if canDelete {
		_, err = endpoint.DeleteCommittedObject(ctx, keyInfo.ProjectID, string(req.Bucket), metabase.ObjectKey(req.EncryptedPath))
		if err != nil {
			return nil, err
		}
	} else {
		_, err = endpoint.metainfo.metabaseDB.GetObjectLatestVersion(ctx, metabase.GetObjectLatestVersion{
			ObjectLocation: metabase.ObjectLocation{
				ProjectID:  keyInfo.ProjectID,
				BucketName: string(req.Bucket),
				ObjectKey:  metabase.ObjectKey(req.EncryptedPath),
			},
		})
		if err == nil {
			return nil, rpcstatus.Error(rpcstatus.PermissionDenied, "Unauthorized API credentials")
		}
	}

	if err := endpoint.ensureAttribution(ctx, req.Header, keyInfo, req.Bucket); err != nil {
		return nil, err
	}

	// use only satellite values for Redundancy Scheme
	pbRS := endpoint.defaultRS
	streamID, err := uuid.New()
	if err != nil {
		return nil, rpcstatus.Error(rpcstatus.Internal, err.Error())
	}

	// TODO this will work only with newsest uplink
	// figue out what to do with this
	encryptionParameters := storj.EncryptionParameters{
		CipherSuite: storj.CipherSuite(req.EncryptionParameters.CipherSuite),
		BlockSize:   int32(req.EncryptionParameters.BlockSize), // TODO check conversion
	}

	var expiresAt *time.Time
	if req.ExpiresAt.IsZero() {
		expiresAt = nil
	} else {
		expiresAt = &req.ExpiresAt
	}

	_, err = endpoint.metainfo.metabaseDB.BeginObjectExactVersion(ctx, metabase.BeginObjectExactVersion{
		ObjectStream: metabase.ObjectStream{
			ProjectID:  keyInfo.ProjectID,
			BucketName: string(req.Bucket),
			ObjectKey:  metabase.ObjectKey(req.EncryptedPath),
			StreamID:   streamID,
			Version:    metabase.Version(1),
		},
		ExpiresAt:  expiresAt,
		Encryption: encryptionParameters,
	})
	if err != nil {
		endpoint.log.Error("internal", zap.Error(err))
		return nil, rpcstatus.Error(rpcstatus.Internal, err.Error())
	}

	satStreamID, err := endpoint.packStreamID(ctx, &internalpb.StreamID{
		Bucket:         req.Bucket,
		EncryptedPath:  req.EncryptedPath,
		Version:        req.Version,
		Redundancy:     pbRS,
		CreationDate:   time.Now(),
		ExpirationDate: req.ExpiresAt,
		StreamId:       streamID[:],
	})
	if err != nil {
		return nil, rpcstatus.Error(rpcstatus.Internal, err.Error())
	}

	endpoint.log.Info("Object Upload", zap.Stringer("Project ID", keyInfo.ProjectID), zap.String("operation", "put"), zap.String("type", "object"))
	mon.Meter("req_put_object").Mark(1)

	return &pb.ObjectBeginResponse{
		Bucket:           req.Bucket,
		EncryptedPath:    req.EncryptedPath,
		Version:          req.Version,
		StreamId:         satStreamID,
		RedundancyScheme: pbRS,
	}, nil
}

// CommitObject commits an object when all its segments have already been committed.
func (endpoint *Endpoint) CommitObject(ctx context.Context, req *pb.ObjectCommitRequest) (resp *pb.ObjectCommitResponse, err error) {
	defer mon.Task()(&ctx)(&err)

	return endpoint.commitObject(ctx, req, nil)
}

func (endpoint *Endpoint) commitObject(ctx context.Context, req *pb.ObjectCommitRequest, pointer *pb.Pointer) (resp *pb.ObjectCommitResponse, err error) {
	defer mon.Task()(&ctx)(&err)

	streamID, err := endpoint.unmarshalSatStreamID(ctx, req.StreamId)
	if err != nil {
		return nil, rpcstatus.Error(rpcstatus.InvalidArgument, err.Error())
	}

	keyInfo, err := endpoint.validateAuth(ctx, req.Header, macaroon.Action{
		Op:            macaroon.ActionWrite,
		Bucket:        streamID.Bucket,
		EncryptedPath: streamID.EncryptedPath,
		Time:          time.Now(),
	})
	if err != nil {
		return nil, err
	}

	metadataSize := memory.Size(len(req.EncryptedMetadata))
	if metadataSize > endpoint.config.MaxMetadataSize {
		return nil, rpcstatus.Error(rpcstatus.InvalidArgument, fmt.Sprintf("Metadata is too large, got %v, maximum allowed is %v", metadataSize, endpoint.config.MaxMetadataSize))
	}

	id, err := uuid.FromBytes(streamID.StreamId)
	if err != nil {
		endpoint.log.Error("internal", zap.Error(err))
		return nil, rpcstatus.Error(rpcstatus.Internal, err.Error())
	}

	_, err = endpoint.metainfo.metabaseDB.CommitObject(ctx, metabase.CommitObject{
		ObjectStream: metabase.ObjectStream{
			ProjectID:  keyInfo.ProjectID,
			BucketName: string(streamID.Bucket),
			ObjectKey:  metabase.ObjectKey(streamID.EncryptedPath),
			StreamID:   id,
			Version:    metabase.Version(1),
		},
		EncryptedMetadata:             req.EncryptedMetadata,
		EncryptedMetadataNonce:        req.EncryptedMetadataNonce[:],
		EncryptedMetadataEncryptedKey: req.EncryptedMetadataEncryptedKey,
	})
	if err != nil {
		endpoint.log.Error("internal", zap.Error(err))
		return nil, rpcstatus.Error(rpcstatus.Internal, err.Error())
	}

	return &pb.ObjectCommitResponse{}, nil
}

// GetObject gets single object.
func (endpoint *Endpoint) GetObject(ctx context.Context, req *pb.ObjectGetRequest) (resp *pb.ObjectGetResponse, err error) {
	defer mon.Task()(&ctx)(&err)

	keyInfo, err := endpoint.validateAuth(ctx, req.Header, macaroon.Action{
		Op:            macaroon.ActionRead,
		Bucket:        req.Bucket,
		EncryptedPath: req.EncryptedPath,
		Time:          time.Now(),
	})
	if err != nil {
		return nil, err
	}

	err = endpoint.validateBucket(ctx, req.Bucket)
	if err != nil {
		return nil, rpcstatus.Error(rpcstatus.InvalidArgument, err.Error())
	}

	object, err := endpoint.getObject(ctx, keyInfo.ProjectID, req.Bucket, req.EncryptedPath, req.Version)
	if err != nil {
		return nil, err
	}

	endpoint.log.Info("Object Download", zap.Stringer("Project ID", keyInfo.ProjectID), zap.String("operation", "get"), zap.String("type", "object"))
	mon.Meter("req_get_object").Mark(1)

	return &pb.ObjectGetResponse{
		Object: object,
	}, nil
}

func (endpoint *Endpoint) getObject(ctx context.Context, projectID uuid.UUID, bucket, encryptedPath []byte, version int32) (*pb.Object, error) {
	metaObject, err := endpoint.metainfo.metabaseDB.GetObjectLatestVersion(ctx, metabase.GetObjectLatestVersion{
		ObjectLocation: metabase.ObjectLocation{
			ProjectID:  projectID,
			BucketName: string(bucket),
			ObjectKey:  metabase.ObjectKey(encryptedPath),
		},
	})
	if err != nil {
		if storj.ErrObjectNotFound.Has(err) {
			return nil, rpcstatus.Error(rpcstatus.NotFound, err.Error())
		}
		endpoint.log.Error("internal", zap.Error(err))
		return nil, rpcstatus.Error(rpcstatus.Internal, err.Error())
	}

	object, err := endpoint.objectToProto(ctx, metaObject)
	if err != nil {
		endpoint.log.Error("internal", zap.Error(err))
		return nil, rpcstatus.Error(rpcstatus.Internal, err.Error())
	}

	return object, nil
}

// ListObjects list objects according to specific parameters.
func (endpoint *Endpoint) ListObjects(ctx context.Context, req *pb.ObjectListRequest) (resp *pb.ObjectListResponse, err error) {
	defer mon.Task()(&ctx)(&err)

	keyInfo, err := endpoint.validateAuth(ctx, req.Header, macaroon.Action{
		Op:            macaroon.ActionList,
		Bucket:        req.Bucket,
		EncryptedPath: req.EncryptedPrefix,
		Time:          time.Now(),
	})
	if err != nil {
		return nil, err
	}

	err = endpoint.validateBucket(ctx, req.Bucket)
	if err != nil {
		return nil, rpcstatus.Error(rpcstatus.InvalidArgument, err.Error())
	}

	// TODO this needs to be optimized to avoid DB call on each request
	_, err = endpoint.metainfo.GetBucket(ctx, req.Bucket, keyInfo.ProjectID)
	if err != nil {
		if storj.ErrBucketNotFound.Has(err) {
			return nil, rpcstatus.Error(rpcstatus.NotFound, err.Error())
		}
		endpoint.log.Error("unable to check bucket", zap.Error(err))
		return nil, rpcstatus.Error(rpcstatus.Internal, err.Error())
	}

	limit := int(req.Limit)
	if limit < 0 {
		return nil, rpcstatus.Error(rpcstatus.InvalidArgument, "limit is negative")
	}
	if limit == 0 {
		limit = metabase.MaxListLimit
	}

	var prefix metabase.ObjectKey
	if len(req.EncryptedPrefix) != 0 {
		prefix = metabase.ObjectKey(req.EncryptedPrefix)
		if prefix[len(prefix)-1] != metabase.Delimiter {
			prefix += metabase.ObjectKey(metabase.Delimiter)
		}
	}

	// Default to Commmitted status for backward-compatibility with older uplinks.
	status := metabase.Committed
	if req.Status != pb.Object_INVALID {
		status = metabase.ObjectStatus(req.Status)
	}

	cursor := string(req.EncryptedCursor)
	if len(cursor) != 0 {
		cursor = string(prefix) + cursor
	}

	resp = &pb.ObjectListResponse{}
	// TODO: Replace with IterateObjectsLatestVersion when ready
	err = endpoint.metainfo.metabaseDB.IterateObjectsAllVersionsWithStatus(ctx,
		metabase.IterateObjectsWithStatus{
			ProjectID:  keyInfo.ProjectID,
			BucketName: string(req.Bucket),
			Prefix:     prefix,
			Cursor: metabase.IterateCursor{
				Key:     metabase.ObjectKey(cursor),
				Version: 1, // TODO: set to a the version from the protobuf request when it supports this
			},
			Recursive: req.Recursive,
			BatchSize: limit + 1,
			Status:    status,
		}, func(ctx context.Context, it metabase.ObjectsIterator) error {
			entry := metabase.ObjectEntry{}
			for len(resp.Items) < limit && it.Next(ctx, &entry) {
				item, err := endpoint.objectEntryToProtoListItem(ctx, req.Bucket, entry)
				if err != nil {
					return err
				}
				resp.Items = append(resp.Items, item)
			}
			resp.More = it.Next(ctx, &entry)
			return nil
		},
	)
	if err != nil {
		if metabase.ErrInvalidRequest.Has(err) {
			return nil, rpcstatus.Error(rpcstatus.InvalidArgument, err.Error())
		}
		endpoint.log.Error("unable to list objects", zap.Error(err))
		return nil, rpcstatus.Error(rpcstatus.Internal, err.Error())
	}

	endpoint.log.Info("Object List", zap.Stringer("Project ID", keyInfo.ProjectID), zap.String("operation", "list"), zap.String("type", "object"))
	mon.Meter("req_list_object").Mark(1)

	return resp, nil
}

// BeginDeleteObject begins object deletion process.
func (endpoint *Endpoint) BeginDeleteObject(ctx context.Context, req *pb.ObjectBeginDeleteRequest) (resp *pb.ObjectBeginDeleteResponse, err error) {
	defer mon.Task()(&ctx)(&err)

	now := time.Now()

	keyInfo, err := endpoint.validateAuth(ctx, req.Header, macaroon.Action{
		Op:            macaroon.ActionDelete,
		Bucket:        req.Bucket,
		EncryptedPath: req.EncryptedPath,
		Time:          now,
	})
	if err != nil {
		return nil, err
	}

	err = endpoint.validateBucket(ctx, req.Bucket)
	if err != nil {
		return nil, rpcstatus.Error(rpcstatus.InvalidArgument, err.Error())
	}

	_, err = endpoint.validateAuth(ctx, req.Header, macaroon.Action{
		Op:            macaroon.ActionRead,
		Bucket:        req.Bucket,
		EncryptedPath: req.EncryptedPath,
		Time:          now,
	})
	canRead := err == nil

	_, err = endpoint.validateAuth(ctx, req.Header, macaroon.Action{
		Op:            macaroon.ActionList,
		Bucket:        req.Bucket,
		EncryptedPath: req.EncryptedPath,
		Time:          now,
	})
	canList := err == nil

	var deletedObjects []*pb.Object

	if req.GetStatus() == int32(metabase.Pending) {
		if req.StreamId == nil {
			return nil, rpcstatus.Error(rpcstatus.InvalidArgument, "StreamID missing")
		}
		var pbStreamID *internalpb.StreamID
		pbStreamID, err = endpoint.unmarshalSatStreamID(ctx, *(req.StreamId))
		if err == nil {
			var streamID uuid.UUID
			streamID, err = uuid.FromBytes(pbStreamID.StreamId)
			if err == nil {
				deletedObjects, err = endpoint.DeletePendingObject(ctx, keyInfo.ProjectID, string(req.Bucket), metabase.ObjectKey(req.EncryptedPath), req.GetVersion(), streamID)
			}
		}
	} else {
		deletedObjects, err = endpoint.DeleteCommittedObject(ctx, keyInfo.ProjectID, string(req.Bucket), metabase.ObjectKey(req.EncryptedPath))
	}
	if err != nil {
		if !canRead && !canList {
			// No error info is returned if neither Read, nor List permission is granted
			return &pb.ObjectBeginDeleteResponse{}, nil
		}
		return nil, err
	}

	var object *pb.Object
	if canRead || canList {
		// Info about deleted object is returned only if either Read, or List permission is granted
		if err != nil {
			endpoint.log.Error("failed to construct deleted object information",
				zap.Stringer("Project ID", keyInfo.ProjectID),
				zap.String("Bucket", string(req.Bucket)),
				zap.String("Encrypted Path", string(req.EncryptedPath)),
				zap.Error(err),
			)
		}
		if len(deletedObjects) > 0 {
			object = deletedObjects[0]
		}
	}

	endpoint.log.Info("Object Delete", zap.Stringer("Project ID", keyInfo.ProjectID), zap.String("operation", "delete"), zap.String("type", "object"))
	mon.Meter("req_delete_object").Mark(1)

	return &pb.ObjectBeginDeleteResponse{
		Object: object,
	}, nil
}

// FinishDeleteObject finishes object deletion.
func (endpoint *Endpoint) FinishDeleteObject(ctx context.Context, req *pb.ObjectFinishDeleteRequest) (resp *pb.ObjectFinishDeleteResponse, err error) {
	// all logic for deleting is now in BeginDeleteObject
	return nil, rpcstatus.Error(rpcstatus.Unimplemented, "not implemented")
}

// GetObjectIPs returns the IP addresses of the nodes holding the pieces for
// the provided object. This is useful for knowing the locations of the pieces.
func (endpoint *Endpoint) GetObjectIPs(ctx context.Context, req *pb.ObjectGetIPsRequest) (resp *pb.ObjectGetIPsResponse, err error) {
	defer mon.Task()(&ctx)(&err)

	keyInfo, err := endpoint.validateAuth(ctx, req.Header, macaroon.Action{
		Op:            macaroon.ActionRead,
		Bucket:        req.Bucket,
		EncryptedPath: req.EncryptedPath,
		Time:          time.Now(),
	})
	if err != nil {
		return nil, err
	}

	err = endpoint.validateBucket(ctx, req.Bucket)
	if err != nil {
		return nil, rpcstatus.Error(rpcstatus.InvalidArgument, err.Error())
	}

	// TODO we may need custom metabase request to avoid two DB calls
	object, err := endpoint.metainfo.metabaseDB.GetObjectLatestVersion(ctx, metabase.GetObjectLatestVersion{
		ObjectLocation: metabase.ObjectLocation{
			ProjectID:  keyInfo.ProjectID,
			BucketName: string(req.Bucket),
			ObjectKey:  metabase.ObjectKey(req.EncryptedPath),
		},
	})
	if err != nil {
<<<<<<< HEAD
		if storj.ErrObjectNotFound.Has(err) {
			return nil, rpcstatus.Error(rpcstatus.NotFound, err.Error())
=======
		// endpoint.getPointer already returns valid rpcstatus errors
		return nil, err
	}

	pieceCountByNodeID := map[storj.NodeID]int64{}
	addPointerToNodeIDs := func(pointer *pb.Pointer) {
		if pointer.Remote != nil {
			for _, piece := range pointer.Remote.RemotePieces {
				pieceCountByNodeID[piece.NodeId]++
			}
>>>>>>> 85fb964a
		}
		endpoint.log.Error("internal", zap.Error(err))
		return nil, rpcstatus.Error(rpcstatus.Internal, err.Error())
	}

	more := true
	cursor := metabase.SegmentPosition{}

	var nodeIDs []storj.NodeID
	for more {
		list, err := endpoint.metainfo.metabaseDB.ListSegments(ctx, metabase.ListSegments{
			StreamID: object.StreamID,
			Cursor:   cursor,
		})
		if err != nil {
			endpoint.log.Error("internal", zap.Error(err))
			return nil, rpcstatus.Error(rpcstatus.Internal, err.Error())
		}

		for _, segment := range list.Segments {
			for _, piece := range segment.Pieces {
				nodeIDs = append(nodeIDs, piece.StorageNode)
			}
			cursor = segment.Position
		}
		more = list.More
	}

	nodeIDs := make([]storj.NodeID, 0, len(pieceCountByNodeID))
	for nodeID := range pieceCountByNodeID {
		nodeIDs = append(nodeIDs, nodeID)
	}

	nodeIPMap, err := endpoint.overlay.GetNodeIPs(ctx, nodeIDs)
	if err != nil {
		return nil, rpcstatus.Error(rpcstatus.Internal, err.Error())
	}

	nodeIPs := make([][]byte, 0, len(nodeIPMap))
	pieceCount := int64(0)
	reliablePieceCount := int64(0)
	for nodeID, count := range pieceCountByNodeID {
		pieceCount += count

		ip, reliable := nodeIPMap[nodeID]
		if !reliable {
			continue
		}
		nodeIPs = append(nodeIPs, []byte(ip))
		reliablePieceCount += count
	}

	return &pb.ObjectGetIPsResponse{
		Ips:                nodeIPs,
		SegmentCount:       streamMeta.NumberOfSegments,
		ReliablePieceCount: reliablePieceCount,
		PieceCount:         pieceCount,
	}, nil
}

// BeginSegment begins segment uploading.
func (endpoint *Endpoint) BeginSegment(ctx context.Context, req *pb.SegmentBeginRequest) (resp *pb.SegmentBeginResponse, err error) {
	defer mon.Task()(&ctx)(&err)

	streamID, err := endpoint.unmarshalSatStreamID(ctx, req.StreamId)
	if err != nil {
		return nil, rpcstatus.Error(rpcstatus.InvalidArgument, err.Error())
	}

	keyInfo, err := endpoint.validateAuth(ctx, req.Header, macaroon.Action{
		Op:            macaroon.ActionWrite,
		Bucket:        streamID.Bucket,
		EncryptedPath: streamID.EncryptedPath,
		Time:          time.Now(),
	})
	if err != nil {
		return nil, err
	}

	// no need to validate streamID fields because it was validated during BeginObject

	if req.Position.Index < 0 {
		return nil, rpcstatus.Error(rpcstatus.InvalidArgument, "segment index must be greater then 0")
	}

	if err := endpoint.checkExceedsStorageUsage(ctx, keyInfo.ProjectID); err != nil {
		return nil, err
	}

	redundancy, err := eestream.NewRedundancyStrategyFromProto(streamID.Redundancy)
	if err != nil {
		return nil, rpcstatus.Error(rpcstatus.InvalidArgument, err.Error())
	}

	maxPieceSize := eestream.CalcPieceSize(req.MaxOrderLimit, redundancy)

	request := overlay.FindStorageNodesRequest{
		RequestedCount: redundancy.TotalCount(),
	}
	nodes, err := endpoint.overlay.FindStorageNodesForUpload(ctx, request)
	if err != nil {
		return nil, rpcstatus.Error(rpcstatus.Internal, err.Error())
	}

	bucket := metabase.BucketLocation{ProjectID: keyInfo.ProjectID, BucketName: string(streamID.Bucket)}
	rootPieceID, addressedLimits, piecePrivateKey, err := endpoint.orders.CreatePutOrderLimits(ctx, bucket, nodes, streamID.ExpirationDate, maxPieceSize)
	if err != nil {
		return nil, rpcstatus.Error(rpcstatus.Internal, err.Error())
	}

	id, err := uuid.FromBytes(streamID.StreamId)
	if err != nil {
		return nil, rpcstatus.Error(rpcstatus.Internal, err.Error())
	}

	pieces := metabase.Pieces{}
	for i, limit := range addressedLimits {
		pieces = append(pieces, metabase.Piece{
			Number:      uint16(i),
			StorageNode: limit.Limit.StorageNodeId,
		})
	}
	err = endpoint.metainfo.metabaseDB.BeginSegment(ctx, metabase.BeginSegment{
		ObjectStream: metabase.ObjectStream{
			ProjectID:  keyInfo.ProjectID,
			BucketName: string(streamID.Bucket),
			ObjectKey:  metabase.ObjectKey(streamID.EncryptedPath),
			StreamID:   id,
			Version:    1,
		},
		Position: metabase.SegmentPosition{
			Part:  uint32(req.Position.PartNumber),
			Index: uint32(req.Position.Index),
		},
		RootPieceID: rootPieceID,
		Pieces:      pieces,
	})
	if err != nil {
		endpoint.log.Error("internal", zap.Error(err))
		return nil, rpcstatus.Error(rpcstatus.Internal, err.Error())
	}

	segmentID, err := endpoint.packSegmentID(ctx, &internalpb.SegmentID{
		StreamId:            streamID,
		PartNumber:          req.Position.PartNumber,
		Index:               req.Position.Index,
		OriginalOrderLimits: addressedLimits,
		RootPieceId:         rootPieceID,
		CreationDate:        time.Now(),
	})

	endpoint.log.Info("Segment Upload", zap.Stringer("Project ID", keyInfo.ProjectID), zap.String("operation", "put"), zap.String("type", "remote"))
	mon.Meter("req_put_remote").Mark(1)

	return &pb.SegmentBeginResponse{
		SegmentId:        segmentID,
		AddressedLimits:  addressedLimits,
		PrivateKey:       piecePrivateKey,
		RedundancyScheme: endpoint.defaultRS,
	}, nil
}

// CommitSegment commits segment after uploading.
func (endpoint *Endpoint) CommitSegment(ctx context.Context, req *pb.SegmentCommitRequest) (resp *pb.SegmentCommitResponse, err error) {
	defer mon.Task()(&ctx)(&err)

	_, resp, err = endpoint.commitSegment(ctx, req, true)
	return resp, err
}

func (endpoint *Endpoint) commitSegment(ctx context.Context, req *pb.SegmentCommitRequest, savePointer bool) (_ *pb.Pointer, resp *pb.SegmentCommitResponse, err error) {
	defer mon.Task()(&ctx)(&err)

	segmentID, err := endpoint.unmarshalSatSegmentID(ctx, req.SegmentId)
	if err != nil {
		return nil, nil, rpcstatus.Error(rpcstatus.InvalidArgument, err.Error())
	}

	streamID := segmentID.StreamId

	keyInfo, err := endpoint.validateAuth(ctx, req.Header, macaroon.Action{
		Op:            macaroon.ActionWrite,
		Bucket:        streamID.Bucket,
		EncryptedPath: streamID.EncryptedPath,
		Time:          time.Now(),
	})
	if err != nil {
		return nil, nil, err
	}

	if numResults := len(req.UploadResult); numResults < int(streamID.Redundancy.GetSuccessThreshold()) {
		endpoint.log.Debug("the results of uploaded pieces for the segment is below the redundancy optimal threshold",
			zap.Int("upload pieces results", numResults),
			zap.Int32("redundancy optimal threshold", streamID.Redundancy.GetSuccessThreshold()),
			zap.Stringer("Segment ID", req.SegmentId),
		)
		return nil, nil, rpcstatus.Errorf(rpcstatus.InvalidArgument,
			"the number of results of uploaded pieces (%d) is below the optimal threshold (%d)",
			numResults, streamID.Redundancy.GetSuccessThreshold(),
		)
	}

	// TODO bring back validation

	// orderLimits := make([]*pb.OrderLimit, len(segmentID.OriginalOrderLimits))
	// for i, orderLimit := range segmentID.OriginalOrderLimits {
	// 	orderLimits[i] = orderLimit.Limit
	// }

	// err = endpoint.validatePointer(ctx, pointer, orderLimits)
	// if err != nil {
	// 	return nil, nil, rpcstatus.Error(rpcstatus.InvalidArgument, err.Error())
	// }

	// err = endpoint.filterValidPieces(ctx, pointer, orderLimits)
	// if err != nil {
	// 	return nil, nil, err
	// }

	if err := endpoint.checkExceedsStorageUsage(ctx, keyInfo.ProjectID); err != nil {
		return nil, nil, err
	}

	pieces := metabase.Pieces{}
	for _, result := range req.UploadResult {
		pieces = append(pieces, metabase.Piece{
			Number:      uint16(result.PieceNum),
			StorageNode: result.NodeId,
		})
	}

	rs := storj.RedundancyScheme{
		Algorithm:      storj.RedundancyAlgorithm(endpoint.defaultRS.Type),
		RequiredShares: int16(endpoint.defaultRS.MinReq),
		RepairShares:   int16(endpoint.defaultRS.RepairThreshold),
		OptimalShares:  int16(endpoint.defaultRS.SuccessThreshold),
		TotalShares:    int16(endpoint.defaultRS.Total),
		ShareSize:      endpoint.defaultRS.ErasureShareSize,
	}

	segmentSize := req.SizeEncryptedData
	totalStored := calculateSpaceUsed(segmentSize, len(pieces), rs)

	// ToDo: Replace with hash & signature validation
	// Ensure neither uplink or storage nodes are cheating on us

	// We cannot have more redundancy than total/min
	if float64(totalStored) > (float64(segmentSize)/float64(rs.RequiredShares))*float64(rs.TotalShares) {
		endpoint.log.Debug("data size mismatch",
			zap.Int64("segment", segmentSize),
			zap.Int64("pieces", totalStored),
			zap.Int16("redundancy minimum requested", rs.RequiredShares),
			zap.Int16("redundancy total", rs.TotalShares),
		)
		return nil, nil, rpcstatus.Error(rpcstatus.InvalidArgument, "mismatched segment size and piece usage")
	}

	if err := endpoint.projectUsage.AddProjectStorageUsage(ctx, keyInfo.ProjectID, segmentSize); err != nil {
		// log it and continue. it's most likely our own fault that we couldn't
		// track it, and the only thing that will be affected is our per-project
		// storage limits.
		endpoint.log.Error("Could not track new project's storage usage",
			zap.Stringer("Project ID", keyInfo.ProjectID),
			zap.Error(err),
		)
	}

	id, err := uuid.FromBytes(streamID.StreamId)
	if err != nil {
		return nil, nil, rpcstatus.Error(rpcstatus.Internal, err.Error())
	}

	err = endpoint.metainfo.metabaseDB.CommitSegment(ctx, metabase.CommitSegment{
		ObjectStream: metabase.ObjectStream{
			ProjectID:  keyInfo.ProjectID,
			BucketName: string(streamID.Bucket),
			ObjectKey:  metabase.ObjectKey(streamID.EncryptedPath),
			StreamID:   id,
			Version:    1,
		},
		EncryptedKey:      req.EncryptedKey,
		EncryptedKeyNonce: req.EncryptedKeyNonce[:],

		EncryptedSize: int32(req.SizeEncryptedData), // TODO incompatible types int32 vs int64
		PlainSize:     int32(req.PlainSize),         // TODO incompatible types int32 vs int64

		Position: metabase.SegmentPosition{
			Part:  uint32(segmentID.PartNumber),
			Index: uint32(segmentID.Index),
		},
		RootPieceID: segmentID.RootPieceId,
		Redundancy:  rs,
		Pieces:      pieces,
	})
	if err != nil {
		if metabase.ErrInvalidRequest.Has(err) {
			return nil, nil, rpcstatus.Error(rpcstatus.InvalidArgument, err.Error())
		}
		endpoint.log.Error("internal", zap.Error(err))
		return nil, nil, rpcstatus.Error(rpcstatus.Internal, err.Error())
	}

	return nil, &pb.SegmentCommitResponse{
		SuccessfulPieces: int32(len(pieces)),
	}, nil
}

// MakeInlineSegment makes inline segment on satellite.
func (endpoint *Endpoint) MakeInlineSegment(ctx context.Context, req *pb.SegmentMakeInlineRequest) (resp *pb.SegmentMakeInlineResponse, err error) {
	defer mon.Task()(&ctx)(&err)

	_, resp, err = endpoint.makeInlineSegment(ctx, req, true)
	return resp, err
}

// makeInlineSegment makes inline segment on satellite.
func (endpoint *Endpoint) makeInlineSegment(ctx context.Context, req *pb.SegmentMakeInlineRequest, savePointer bool) (pointer *pb.Pointer, resp *pb.SegmentMakeInlineResponse, err error) {
	defer mon.Task()(&ctx)(&err)

	streamID, err := endpoint.unmarshalSatStreamID(ctx, req.StreamId)
	if err != nil {
		return nil, nil, rpcstatus.Error(rpcstatus.InvalidArgument, err.Error())
	}

	keyInfo, err := endpoint.validateAuth(ctx, req.Header, macaroon.Action{
		Op:            macaroon.ActionWrite,
		Bucket:        streamID.Bucket,
		EncryptedPath: streamID.EncryptedPath,
		Time:          time.Now(),
	})
	if err != nil {
		return nil, nil, err
	}

	if req.Position.Index < 0 {
		return nil, nil, rpcstatus.Error(rpcstatus.InvalidArgument, "segment index must be greater then 0")
	}

	inlineUsed := int64(len(req.EncryptedInlineData))
	// TODO silently ignore empty inline segmens to be backward compatible with old uplinks.
	// Metabase is rejecting empty inline segments.
	if inlineUsed == 0 {
		return nil, &pb.SegmentMakeInlineResponse{}, nil
	}
	if inlineUsed > endpoint.encInlineSegmentSize {
		return nil, nil, rpcstatus.Error(rpcstatus.InvalidArgument, fmt.Sprintf("inline segment size cannot be larger than %s", endpoint.config.MaxInlineSegmentSize))
	}

	if err := endpoint.checkExceedsStorageUsage(ctx, keyInfo.ProjectID); err != nil {
		return nil, nil, err
	}

	if err := endpoint.projectUsage.AddProjectStorageUsage(ctx, keyInfo.ProjectID, inlineUsed); err != nil {
		// log it and continue. it's most likely our own fault that we couldn't
		// track it, and the only thing that will be affected is our per-project
		// bandwidth and storage limits.
		endpoint.log.Error("Could not track new project's storage usage",
			zap.Stringer("Project ID", keyInfo.ProjectID),
			zap.Error(err),
		)
	}

	id, err := uuid.FromBytes(streamID.StreamId)
	if err != nil {
		return nil, nil, rpcstatus.Error(rpcstatus.Internal, err.Error())
	}

	err = endpoint.metainfo.metabaseDB.CommitInlineSegment(ctx, metabase.CommitInlineSegment{
		ObjectStream: metabase.ObjectStream{
			ProjectID:  keyInfo.ProjectID,
			BucketName: string(streamID.Bucket),
			ObjectKey:  metabase.ObjectKey(streamID.EncryptedPath),
			StreamID:   id,
			Version:    1,
		},
		EncryptedKey:      req.EncryptedKey,
		EncryptedKeyNonce: req.EncryptedKeyNonce.Bytes(),

		Position: metabase.SegmentPosition{
			Part:  uint32(req.Position.PartNumber),
			Index: uint32(req.Position.Index),
		},

		PlainSize: int32(req.PlainSize), // TODO incompatible types int32 vs int64

		InlineData: req.EncryptedInlineData,
	})
	if err != nil {
		if metabase.ErrInvalidRequest.Has(err) {
			return nil, nil, rpcstatus.Error(rpcstatus.InvalidArgument, err.Error())
		}
		endpoint.log.Error("internal", zap.Error(err))
		return nil, nil, rpcstatus.Error(rpcstatus.Internal, err.Error())
	}

	bucket := metabase.BucketLocation{ProjectID: keyInfo.ProjectID, BucketName: string(streamID.Bucket)}
	err = endpoint.orders.UpdatePutInlineOrder(ctx, bucket, inlineUsed)
	if err != nil {
		return nil, nil, rpcstatus.Error(rpcstatus.Internal, err.Error())
	}

	endpoint.log.Info("Inline Segment Upload", zap.Stringer("Project ID", keyInfo.ProjectID), zap.String("operation", "put"), zap.String("type", "inline"))
	mon.Meter("req_put_inline").Mark(1)

	return nil, &pb.SegmentMakeInlineResponse{}, nil
}

// BeginDeleteSegment begins segment deletion process.
func (endpoint *Endpoint) BeginDeleteSegment(ctx context.Context, req *pb.SegmentBeginDeleteRequest) (resp *pb.SegmentBeginDeleteResponse, err error) {
	// all logic for deleting is now in BeginDeleteObject
	return nil, rpcstatus.Error(rpcstatus.Unimplemented, "not implemented")
}

// FinishDeleteSegment finishes segment deletion process.
func (endpoint *Endpoint) FinishDeleteSegment(ctx context.Context, req *pb.SegmentFinishDeleteRequest) (resp *pb.SegmentFinishDeleteResponse, err error) {
	// all logic for deleting is now in BeginDeleteObject
	return nil, rpcstatus.Error(rpcstatus.Unimplemented, "not implemented")
}

// ListSegments list object segments.
func (endpoint *Endpoint) ListSegments(ctx context.Context, req *pb.SegmentListRequest) (resp *pb.SegmentListResponse, err error) {
	defer mon.Task()(&ctx)(&err)

	streamID, err := endpoint.unmarshalSatStreamID(ctx, req.StreamId)
	if err != nil {
		return nil, rpcstatus.Error(rpcstatus.InvalidArgument, err.Error())
	}

	_, err = endpoint.validateAuth(ctx, req.Header, macaroon.Action{
		Op:            macaroon.ActionRead,
		Bucket:        streamID.Bucket,
		EncryptedPath: streamID.EncryptedPath,
		Time:          time.Now(),
	})
	if err != nil {
		return nil, err
	}

	cursor := req.CursorPosition
	if cursor == nil {
		cursor = &pb.SegmentPosition{}
	}

	id, err := uuid.FromBytes(streamID.StreamId)
	if err != nil {
		endpoint.log.Error("internal", zap.Error(err))
		return nil, rpcstatus.Error(rpcstatus.Internal, err.Error())
	}

	result, err := endpoint.metainfo.metabaseDB.ListSegments(ctx, metabase.ListSegments{
		StreamID: id,
		Cursor: metabase.SegmentPosition{
			Part:  uint32(cursor.PartNumber),
			Index: uint32(cursor.Index),
		},
		Limit: int(req.Limit),
	})
	if err != nil {
		if storj.ErrObjectNotFound.Has(err) {
			return nil, rpcstatus.Error(rpcstatus.NotFound, err.Error())
		}
		endpoint.log.Error("internal", zap.Error(err))
		return nil, rpcstatus.Error(rpcstatus.Internal, err.Error())
	}

	items := make([]*pb.SegmentListItem, len(result.Segments))
	for i, item := range result.Segments {
		items[i] = &pb.SegmentListItem{
			Position: &pb.SegmentPosition{
				PartNumber: int32(item.Position.Part),
				Index:      int32(item.Position.Index),
			},
			PlainSize: int64(item.PlainSize),
		}
	}

	return &pb.SegmentListResponse{
		Items: items,
		More:  result.More,
	}, nil
}

// GetPendingObjects returns pending objects.
func (endpoint *Endpoint) GetPendingObjects(ctx context.Context, req *pb.GetPendingObjectsRequest) (resp *pb.GetPendingObjectsResponse, err error) {
	return nil, rpcstatus.Error(rpcstatus.Unimplemented, "not implemented")
}

// DownloadSegment returns data necessary to download segment.
func (endpoint *Endpoint) DownloadSegment(ctx context.Context, req *pb.SegmentDownloadRequest) (resp *pb.SegmentDownloadResponse, err error) {
	defer mon.Task()(&ctx)(&err)

	streamID, err := endpoint.unmarshalSatStreamID(ctx, req.StreamId)
	if err != nil {
		return nil, rpcstatus.Error(rpcstatus.InvalidArgument, err.Error())
	}

	keyInfo, err := endpoint.validateAuth(ctx, req.Header, macaroon.Action{
		Op:            macaroon.ActionRead,
		Bucket:        streamID.Bucket,
		EncryptedPath: streamID.EncryptedPath,
		Time:          time.Now(),
	})
	if err != nil {
		return nil, err
	}

	bucket := metabase.BucketLocation{ProjectID: keyInfo.ProjectID, BucketName: string(streamID.Bucket)}

	if exceeded, limit, err := endpoint.projectUsage.ExceedsBandwidthUsage(ctx, keyInfo.ProjectID); err != nil {
		endpoint.log.Error("Retrieving project bandwidth total failed; bandwidth limit won't be enforced", zap.Error(err))
	} else if exceeded {
		endpoint.log.Error("Monthly bandwidth limit exceeded",
			zap.Stringer("Limit", limit),
			zap.Stringer("Project ID", keyInfo.ProjectID),
		)
		return nil, rpcstatus.Error(rpcstatus.ResourceExhausted, "Exceeded Usage Limit")
	}

	id, err := uuid.FromBytes(streamID.StreamId)
	if err != nil {
		return nil, rpcstatus.Error(rpcstatus.Internal, err.Error())
	}

<<<<<<< HEAD
	var segment metabase.Segment
	if req.CursorPosition.PartNumber == 0 && req.CursorPosition.Index == -1 {
		if streamID.MultipartObject {
			return nil, rpcstatus.Error(rpcstatus.Unimplemented, "Used uplink version cannot download multipart objects.")
		}

		segment, err = endpoint.metainfo.metabaseDB.GetLatestObjectLastSegment(ctx, metabase.GetLatestObjectLastSegment{
			ObjectLocation: metabase.ObjectLocation{
				ProjectID:  keyInfo.ProjectID,
				BucketName: string(streamID.Bucket),
				ObjectKey:  metabase.ObjectKey(streamID.EncryptedPath),
			},
		})
	} else {
		segment, err = endpoint.metainfo.metabaseDB.GetSegmentByPosition(ctx, metabase.GetSegmentByPosition{
			StreamID: id,
			Position: metabase.SegmentPosition{
				Part:  uint32(req.CursorPosition.PartNumber),
				Index: uint32(req.CursorPosition.Index),
			},
		})
	}
	if err != nil {
		return nil, rpcstatus.Error(rpcstatus.Internal, err.Error())
=======
	// Update the current bandwidth cache value incrementing the SegmentSize.
	if err = endpoint.projectUsage.UpdateProjectBandwidthUsage(ctx, keyInfo.ProjectID, pointer.SegmentSize); err != nil {
		// log it and continue. it's most likely our own fault that we couldn't
		// track it, and the only thing that will be affected is our per-project
		// bandwidth limits.
		endpoint.log.Error("Could not track the new project's bandwidth usage",
			zap.Stringer("Project ID", keyInfo.ProjectID),
			zap.Error(err),
		)
>>>>>>> 85fb964a
	}

	// Update the current bandwidth cache value incrementing the SegmentSize.
	err = endpoint.projectUsage.UpdateProjectBandwidthUsage(ctx, keyInfo.ProjectID, int64(segment.EncryptedSize))
	if err != nil {
		return nil, rpcstatus.Error(rpcstatus.Internal, err.Error())
	}

	encryptedKeyNonce, err := storj.NonceFromBytes(segment.EncryptedKeyNonce)
	if err != nil {
		endpoint.log.Error("unable to get encryption key nonce from metadata", zap.Error(err))
		return nil, rpcstatus.Error(rpcstatus.Internal, err.Error())
	}

	if segment.Inline() {
		err := endpoint.orders.UpdateGetInlineOrder(ctx, bucket, int64(len(segment.InlineData)))
		if err != nil {
			return nil, rpcstatus.Error(rpcstatus.Internal, err.Error())
		}
		endpoint.log.Info("Inline Segment Download", zap.Stringer("Project ID", keyInfo.ProjectID), zap.String("operation", "get"), zap.String("type", "inline"))
		mon.Meter("req_get_inline").Mark(1)

		return &pb.SegmentDownloadResponse{
			SegmentSize:         int64(segment.EncryptedSize),
			EncryptedInlineData: segment.InlineData,

			EncryptedKeyNonce: encryptedKeyNonce,
			EncryptedKey:      segment.EncryptedKey,
		}, nil
	}

	// Remote segment
	limits, privateKey, err := endpoint.orders.CreateGetOrderLimits2(ctx, bucket, segment)
	if err != nil {
		if orders.ErrDownloadFailedNotEnoughPieces.Has(err) {
			endpoint.log.Error("Unable to create order limits.",
				zap.Stringer("Project ID", keyInfo.ProjectID),
				zap.Stringer("API Key ID", keyInfo.ID),
				zap.Error(err),
			)
		}
		return nil, rpcstatus.Error(rpcstatus.Internal, err.Error())
	}

	limits = sortLimits(limits, segment)

	// workaround to avoid sending nil values on top level
	for i := range limits {
		if limits[i] == nil {
			limits[i] = &pb.AddressedOrderLimit{}
		}
	}

	endpoint.log.Info("Segment Download", zap.Stringer("Project ID", keyInfo.ProjectID), zap.String("operation", "get"), zap.String("type", "remote"))
	mon.Meter("req_get_remote").Mark(1)

	return &pb.SegmentDownloadResponse{
		AddressedLimits: limits,
		PrivateKey:      privateKey,
		SegmentSize:     int64(segment.EncryptedSize),

		EncryptedKeyNonce: encryptedKeyNonce,
		EncryptedKey:      segment.EncryptedKey,
	}, nil
}

// sortLimits sorts order limits and fill missing ones with nil values.
func sortLimits(limits []*pb.AddressedOrderLimit, segment metabase.Segment) []*pb.AddressedOrderLimit {
	sorted := make([]*pb.AddressedOrderLimit, segment.Redundancy.TotalShares)
	for _, piece := range segment.Pieces {
		sorted[piece.Number] = getLimitByStorageNodeID(limits, piece.StorageNode)
	}
	return sorted
}

func getLimitByStorageNodeID(limits []*pb.AddressedOrderLimit, storageNodeID storj.NodeID) *pb.AddressedOrderLimit {
	for _, limit := range limits {
		if limit == nil || limit.GetLimit() == nil {
			continue
		}

		if limit.GetLimit().StorageNodeId == storageNodeID {
			return limit
		}
	}
	return nil
}

func (endpoint *Endpoint) packStreamID(ctx context.Context, satStreamID *internalpb.StreamID) (streamID storj.StreamID, err error) {
	defer mon.Task()(&ctx)(&err)

	signedStreamID, err := SignStreamID(ctx, endpoint.satellite, satStreamID)
	if err != nil {
		return nil, rpcstatus.Error(rpcstatus.Internal, err.Error())
	}

	encodedStreamID, err := pb.Marshal(signedStreamID)
	if err != nil {
		return nil, rpcstatus.Error(rpcstatus.Internal, err.Error())
	}

	streamID, err = storj.StreamIDFromBytes(encodedStreamID)
	if err != nil {
		return nil, rpcstatus.Error(rpcstatus.Internal, err.Error())
	}
	return streamID, nil
}

func (endpoint *Endpoint) packSegmentID(ctx context.Context, satSegmentID *internalpb.SegmentID) (segmentID storj.SegmentID, err error) {
	defer mon.Task()(&ctx)(&err)

	signedSegmentID, err := SignSegmentID(ctx, endpoint.satellite, satSegmentID)
	if err != nil {
		return nil, err
	}

	encodedSegmentID, err := pb.Marshal(signedSegmentID)
	if err != nil {
		return nil, err
	}

	segmentID, err = storj.SegmentIDFromBytes(encodedSegmentID)
	if err != nil {
		return nil, err
	}
	return segmentID, nil
}

func (endpoint *Endpoint) unmarshalSatStreamID(ctx context.Context, streamID storj.StreamID) (_ *internalpb.StreamID, err error) {
	defer mon.Task()(&ctx)(&err)

	satStreamID := &internalpb.StreamID{}
	err = pb.Unmarshal(streamID, satStreamID)
	if err != nil {
		return nil, err
	}

	err = VerifyStreamID(ctx, endpoint.satellite, satStreamID)
	if err != nil {
		return nil, err
	}

	if satStreamID.CreationDate.Before(time.Now().Add(-satIDExpiration)) {
		return nil, errs.New("stream ID expired")
	}

	return satStreamID, nil
}

func (endpoint *Endpoint) unmarshalSatSegmentID(ctx context.Context, segmentID storj.SegmentID) (_ *internalpb.SegmentID, err error) {
	defer mon.Task()(&ctx)(&err)

	satSegmentID := &internalpb.SegmentID{}
	err = pb.Unmarshal(segmentID, satSegmentID)
	if err != nil {
		return nil, err
	}
	if satSegmentID.StreamId == nil {
		return nil, errs.New("stream ID missing")
	}

	err = VerifySegmentID(ctx, endpoint.satellite, satSegmentID)
	if err != nil {
		return nil, err
	}

	if satSegmentID.CreationDate.Before(time.Now().Add(-satIDExpiration)) {
		return nil, errs.New("segment ID expired")
	}

	return satSegmentID, nil
}

// DeleteCommittedObject deletes all the pieces of the storage nodes that belongs
// to the specified object.
//
// NOTE: this method is exported for being able to individually test it without
// having import cycles.
func (endpoint *Endpoint) DeleteCommittedObject(
	ctx context.Context, projectID uuid.UUID, bucket string, object metabase.ObjectKey,
) (deletedObjects []*pb.Object, err error) {
	defer mon.Task()(&ctx, projectID.String(), bucket, object)(&err)

	req := metabase.ObjectLocation{
		ProjectID:  projectID,
		BucketName: bucket,
		ObjectKey:  object,
	}

	result, err := endpoint.metainfo.metabaseDB.DeleteObjectsAllVersions(ctx, metabase.DeleteObjectsAllVersions{Locations: []metabase.ObjectLocation{req}})
	if err != nil {
		return nil, err
	}

	deletedObjects, err = endpoint.deleteObjectsPieces(ctx, result)
	if err != nil {
		endpoint.log.Error("failed to delete pointers",
			zap.Stringer("project", projectID),
			zap.String("bucket", bucket),
			zap.Binary("object", []byte(object)),
			zap.Error(err),
		)
		return deletedObjects, err
	}

	return deletedObjects, nil
}

// DeletePendingObject deletes all the pieces of the storage nodes that belongs
// to the specified pending object.
//
// NOTE: this method is exported for being able to individually test it without
// having import cycles.
func (endpoint *Endpoint) DeletePendingObject(ctx context.Context, projectID uuid.UUID, bucket string, objectKey metabase.ObjectKey, version int32, streamID uuid.UUID) (deletedObjects []*pb.Object, err error) {
	req := metabase.DeletePendingObject{
		ObjectLocation: metabase.ObjectLocation{
			ProjectID:  projectID,
			BucketName: bucket,
			ObjectKey:  objectKey,
		},
		Version:  metabase.Version(version),
		StreamID: streamID,
	}
	result, err := endpoint.metainfo.metabaseDB.DeletePendingObject(ctx, req)
	if err != nil {
		return nil, err
	}

	return endpoint.deleteObjectsPieces(ctx, result)
}

func (endpoint *Endpoint) deleteObjectsPieces(ctx context.Context, result metabase.DeleteObjectResult) (deletedObjects []*pb.Object, err error) {
	// We should ignore client cancelling and always try to delete segments.
	ctx = context2.WithoutCancellation(ctx)

	deletedObjects = make([]*pb.Object, len(result.Objects))
	for i, object := range result.Objects {
		deletedObject, err := endpoint.objectToProto(ctx, object)
		if err != nil {
			return nil, err
		}
		deletedObjects[i] = deletedObject
	}

	endpoint.deleteSegmentPieces(ctx, result.Segments)

	return deletedObjects, nil
}

func (endpoint *Endpoint) deleteSegmentPieces(ctx context.Context, segments []metabase.DeletedSegmentInfo) {
	nodesPieces := groupPiecesByNodeID(segments)

	var requests []piecedeletion.Request
	for node, pieces := range nodesPieces {
		requests = append(requests, piecedeletion.Request{
			Node: storj.NodeURL{
				ID: node,
			},
			Pieces: pieces,
		})
	}

	// Only return an error if we failed to delete the objects. If we failed
	// to delete pieces, let garbage collector take care of it.
	if err := endpoint.deletePieces.Delete(ctx, requests, deleteObjectPiecesSuccessThreshold); err != nil {
		endpoint.log.Error("failed to delete pieces", zap.Error(err))
	}
}

func (endpoint *Endpoint) objectToProto(ctx context.Context, object metabase.Object) (*pb.Object, error) {
	expires := time.Time{}
	if object.ExpiresAt != nil {
		expires = *object.ExpiresAt
	}

	streamID, err := endpoint.packStreamID(ctx, &internalpb.StreamID{
		Bucket:          []byte(object.BucketName),
		EncryptedPath:   []byte(object.ObjectKey),
		Version:         int32(object.Version), // TODO incomatible types
		CreationDate:    time.Now(),
		StreamId:        object.StreamID[:],
		MultipartObject: object.FixedSegmentSize <= 0,
		// TODO: defaultRS may change while the upload is pending.
		// Ideally, we should remove redundancy from satStreamID.
		Redundancy: endpoint.defaultRS,
	})
	if err != nil {
		return nil, err
	}

	var nonce storj.Nonce
	if len(object.EncryptedMetadataNonce) > 0 {
		nonce, err = storj.NonceFromBytes(object.EncryptedMetadataNonce)
		if err != nil {
			return nil, err
		}
	}

	streamMeta := &pb.StreamMeta{}
	err = pb.Unmarshal(object.EncryptedMetadata, streamMeta)
	if err != nil {
		return nil, err
	}

	// TODO is this enough to handle old uplinks
	if streamMeta.EncryptionBlockSize == 0 {
		streamMeta.EncryptionBlockSize = object.Encryption.BlockSize
	}
	if streamMeta.EncryptionType == 0 {
		streamMeta.EncryptionType = int32(object.Encryption.CipherSuite)
	}
	if streamMeta.NumberOfSegments == 0 {
		streamMeta.NumberOfSegments = int64(object.SegmentCount)
	}
	if streamMeta.LastSegmentMeta == nil {
		streamMeta.LastSegmentMeta = &pb.SegmentMeta{
			EncryptedKey: object.EncryptedMetadataEncryptedKey,
			KeyNonce:     object.EncryptedMetadataNonce,
		}
	}

	metadataBytes, err := pb.Marshal(streamMeta)
	if err != nil {
		return nil, err
	}

	result := &pb.Object{
		Bucket:        []byte(object.BucketName),
		EncryptedPath: []byte(object.ObjectKey),
		Version:       int32(object.Version), // TODO incomatible types
		StreamId:      streamID,
		ExpiresAt:     expires,
		CreatedAt:     object.CreatedAt,

		TotalSize: object.TotalEncryptedSize,
		PlainSize: object.TotalPlainSize,

		EncryptedMetadata:             metadataBytes,
		EncryptedMetadataNonce:        nonce,
		EncryptedMetadataEncryptedKey: object.EncryptedMetadataEncryptedKey,
		EncryptionParameters: &pb.EncryptionParameters{
			CipherSuite: pb.CipherSuite(object.Encryption.CipherSuite),
			BlockSize:   int64(object.Encryption.BlockSize),
		},

		// TODO extend DownloadSegment response to provide RS values for client
		RedundancyScheme: endpoint.defaultRS,
	}

	return result, nil
}

func (endpoint *Endpoint) objectEntryToProtoListItem(ctx context.Context, bucket []byte, entry metabase.ObjectEntry) (item *pb.ObjectListItem, err error) {
	expires := time.Time{}
	if entry.ExpiresAt != nil {
		expires = *entry.ExpiresAt
	}

	var nonce storj.Nonce
	if len(entry.EncryptedMetadataNonce) > 0 {
		nonce, err = storj.NonceFromBytes(entry.EncryptedMetadataNonce)
		if err != nil {
			return nil, err
		}
	}

	streamMeta := &pb.StreamMeta{}
	err = pb.Unmarshal(entry.EncryptedMetadata, streamMeta)
	if err != nil {
		return nil, err
	}

	// TODO is this enough to handle old uplinks
	if streamMeta.EncryptionBlockSize == 0 {
		streamMeta.EncryptionBlockSize = entry.Encryption.BlockSize
	}
	if streamMeta.EncryptionType == 0 {
		streamMeta.EncryptionType = int32(entry.Encryption.CipherSuite)
	}
	if streamMeta.NumberOfSegments == 0 {
		streamMeta.NumberOfSegments = int64(entry.SegmentCount)
	}
	if streamMeta.LastSegmentMeta == nil {
		streamMeta.LastSegmentMeta = &pb.SegmentMeta{
			EncryptedKey: entry.EncryptedMetadataEncryptedKey,
			KeyNonce:     entry.EncryptedMetadataNonce,
		}
	}

	metadataBytes, err := pb.Marshal(streamMeta)
	if err != nil {
		return nil, err
	}

	item = &pb.ObjectListItem{
		EncryptedPath:          []byte(entry.ObjectKey),
		Version:                int32(entry.Version), // TODO incomatible types
		Status:                 pb.Object_Status(entry.Status),
		ExpiresAt:              expires,
		CreatedAt:              entry.CreatedAt,
		PlainSize:              entry.TotalPlainSize,
		EncryptedMetadata:      metadataBytes,
		EncryptedMetadataNonce: nonce,
	}

	// Add Stream ID to list items if listing is for pending objects.
	// The client requires the Stream ID to use in the MultipartInfo.
	if entry.Status == metabase.Pending {
		satStreamID, err := endpoint.packStreamID(ctx, &internalpb.StreamID{
			Bucket:        bucket,
			EncryptedPath: item.EncryptedPath,
			Version:       item.Version,
			CreationDate:  item.CreatedAt,
			StreamId:      entry.StreamID[:],
			// TODO: defaultRS may change while the upload is pending.
			// Ideally, we should remove redundancy from satStreamID.
			Redundancy: endpoint.defaultRS,
		})
		if err != nil {
			return nil, err
		}
		item.StreamId = &satStreamID
	}

	return item, nil
}

// groupPiecesByNodeID returns a map that contains pieces with node id as the key.
func groupPiecesByNodeID(segments []metabase.DeletedSegmentInfo) map[storj.NodeID][]storj.PieceID {
	piecesToDelete := map[storj.NodeID][]storj.PieceID{}

	for _, segment := range segments {
		for _, piece := range segment.Pieces {
			pieceID := segment.RootPieceID.Derive(piece.StorageNode, int32(piece.Number))
			piecesToDelete[piece.StorageNode] = append(piecesToDelete[piece.StorageNode], pieceID)
		}
	}

	return piecesToDelete
}

// RevokeAPIKey handles requests to revoke an api key.
func (endpoint *Endpoint) RevokeAPIKey(ctx context.Context, req *pb.RevokeAPIKeyRequest) (resp *pb.RevokeAPIKeyResponse, err error) {
	defer mon.Task()(&ctx)(&err)
	macToRevoke, err := macaroon.ParseMacaroon(req.GetApiKey())
	if err != nil {
		return nil, rpcstatus.Error(rpcstatus.InvalidArgument, "API key to revoke is not a macaroon")
	}
	keyInfo, err := endpoint.validateRevoke(ctx, req.Header, macToRevoke)
	if err != nil {
		return nil, err
	}

	err = endpoint.revocations.Revoke(ctx, macToRevoke.Tail(), keyInfo.ID[:])
	if err != nil {
		endpoint.log.Error("Failed to revoke API key", zap.Error(err))
		return nil, rpcstatus.Error(rpcstatus.Internal, "Failed to revoke API key")
	}

	return &pb.RevokeAPIKeyResponse{}, nil
}

func (endpoint *Endpoint) checkExceedsStorageUsage(ctx context.Context, projectID uuid.UUID) (err error) {
	defer mon.Task()(&ctx)(&err)

	exceeded, limit, err := endpoint.projectUsage.ExceedsStorageUsage(ctx, projectID)
	if err != nil {
		endpoint.log.Error(
			"Retrieving project storage totals failed; storage usage limit won't be enforced",
			zap.Error(err),
		)
	} else if exceeded {
		endpoint.log.Error("Monthly storage limit exceeded",
			zap.Stringer("Limit", limit),
			zap.Stringer("Project ID", projectID),
		)
		return rpcstatus.Error(rpcstatus.ResourceExhausted, "Exceeded Usage Limit")
	}

	return nil
}

// CreatePath creates a segment key.
func CreatePath(ctx context.Context, projectID uuid.UUID, segmentIndex uint32, bucket, path []byte) (_ metabase.SegmentLocation, err error) {
	// TODO rename to CreateLocation
	defer mon.Task()(&ctx)(&err)
	return metabase.SegmentLocation{
		ProjectID:  projectID,
		BucketName: string(bucket),
		Position:   metabase.SegmentPosition{Index: segmentIndex},
		ObjectKey:  metabase.ObjectKey(path),
	}, nil
}<|MERGE_RESOLUTION|>--- conflicted
+++ resolved
@@ -1045,21 +1045,8 @@
 		},
 	})
 	if err != nil {
-<<<<<<< HEAD
 		if storj.ErrObjectNotFound.Has(err) {
 			return nil, rpcstatus.Error(rpcstatus.NotFound, err.Error())
-=======
-		// endpoint.getPointer already returns valid rpcstatus errors
-		return nil, err
-	}
-
-	pieceCountByNodeID := map[storj.NodeID]int64{}
-	addPointerToNodeIDs := func(pointer *pb.Pointer) {
-		if pointer.Remote != nil {
-			for _, piece := range pointer.Remote.RemotePieces {
-				pieceCountByNodeID[piece.NodeId]++
-			}
->>>>>>> 85fb964a
 		}
 		endpoint.log.Error("internal", zap.Error(err))
 		return nil, rpcstatus.Error(rpcstatus.Internal, err.Error())
@@ -1067,8 +1054,7 @@
 
 	more := true
 	cursor := metabase.SegmentPosition{}
-
-	var nodeIDs []storj.NodeID
+	pieceCountByNodeID := map[storj.NodeID]int64{}
 	for more {
 		list, err := endpoint.metainfo.metabaseDB.ListSegments(ctx, metabase.ListSegments{
 			StreamID: object.StreamID,
@@ -1081,7 +1067,7 @@
 
 		for _, segment := range list.Segments {
 			for _, piece := range segment.Pieces {
-				nodeIDs = append(nodeIDs, piece.StorageNode)
+				pieceCountByNodeID[piece.StorageNode]++
 			}
 			cursor = segment.Position
 		}
@@ -1114,7 +1100,7 @@
 
 	return &pb.ObjectGetIPsResponse{
 		Ips:                nodeIPs,
-		SegmentCount:       streamMeta.NumberOfSegments,
+		SegmentCount:       int64(object.SegmentCount),
 		ReliablePieceCount: reliablePieceCount,
 		PieceCount:         pieceCount,
 	}, nil
@@ -1583,7 +1569,6 @@
 		return nil, rpcstatus.Error(rpcstatus.Internal, err.Error())
 	}
 
-<<<<<<< HEAD
 	var segment metabase.Segment
 	if req.CursorPosition.PartNumber == 0 && req.CursorPosition.Index == -1 {
 		if streamID.MultipartObject {
@@ -1608,9 +1593,11 @@
 	}
 	if err != nil {
 		return nil, rpcstatus.Error(rpcstatus.Internal, err.Error())
-=======
+	}
+
 	// Update the current bandwidth cache value incrementing the SegmentSize.
-	if err = endpoint.projectUsage.UpdateProjectBandwidthUsage(ctx, keyInfo.ProjectID, pointer.SegmentSize); err != nil {
+	err = endpoint.projectUsage.UpdateProjectBandwidthUsage(ctx, keyInfo.ProjectID, int64(segment.EncryptedSize))
+	if err != nil {
 		// log it and continue. it's most likely our own fault that we couldn't
 		// track it, and the only thing that will be affected is our per-project
 		// bandwidth limits.
@@ -1618,13 +1605,6 @@
 			zap.Stringer("Project ID", keyInfo.ProjectID),
 			zap.Error(err),
 		)
->>>>>>> 85fb964a
-	}
-
-	// Update the current bandwidth cache value incrementing the SegmentSize.
-	err = endpoint.projectUsage.UpdateProjectBandwidthUsage(ctx, keyInfo.ProjectID, int64(segment.EncryptedSize))
-	if err != nil {
-		return nil, rpcstatus.Error(rpcstatus.Internal, err.Error())
 	}
 
 	encryptedKeyNonce, err := storj.NonceFromBytes(segment.EncryptedKeyNonce)
